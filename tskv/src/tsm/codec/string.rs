use std::convert::TryInto;
use std::error::Error;
use std::io::Write;

use bzip2::write::{BzDecoder, BzEncoder};
use bzip2::Compression as CompressionBzip;
use flate2::write::{GzDecoder, GzEncoder, ZlibDecoder, ZlibEncoder};
use flate2::Compression as CompressionFlate;
use integer_encoding::VarInt;
use minivec::MiniVec;

<<<<<<< HEAD
use crate::byte_utils::{decode_be_i64, decode_be_u32, decode_be_u64};
=======
use crate::byte_utils::decode_be_u64;
>>>>>>> 5a70213f
use crate::tsm::codec::Encoding;
// note: encode/decode adapted from influxdb_iox
// https://github.com/influxdata/influxdb_iox/tree/main/influxdb_tsm/src/encoders

/// A compressed encoding using Snappy compression. Snappy is the only available
/// string compression format at this time.
const STRING_COMPRESSED_SNAPPY: u8 = 1;
/// The header consists of one byte indicating the compression type.
const HEADER_LEN: usize = 1;
/// Store `i32::MAX` as a `usize` for comparing with lengths in assertions
const MAX_I32: usize = i32::MAX as usize;

/// zstd compress level, select from -5 ~ 17
const ZSTD_COMPRESS_LEVEL: i32 = 3;

/// Encodes a slice of byte slices representing string data into a vector of
/// bytes. Currently uses Snappy compression.
pub fn str_snappy_encode(
    src: &[&[u8]],
    dst: &mut Vec<u8>,
) -> Result<(), Box<dyn Error + Send + Sync>> {
    dst.clear(); // reset buffer
    if src.is_empty() {
        return Ok(());
    }

    // strings shouldn't be longer than 64kb
    let length_of_lengths = src.len() * super::MAX_VAR_INT_32;
    let sum_of_lengths: usize = src
        .iter()
        .map(|s| {
            let len = s.len();
            assert!(len < MAX_I32);
            len
        })
        .sum();
    let source_size = 2 + length_of_lengths + sum_of_lengths;

    // determine the maximum possible length needed for the buffer, which
    // includes the compressed size
    let max_encoded_len = snap::raw::max_compress_len(source_size);
    if max_encoded_len == 0 {
        return Err("source length too large".into());
    }
    let compressed_size = max_encoded_len + HEADER_LEN;
    let total_size = source_size + compressed_size;

    if dst.len() < total_size {
        dst.resize(total_size, 0);
    }

    // write the data to be compressed *after* the space needed for snappy
    // compression. The compressed data is at the start of the allocated buffer,
    // ensuring the entire capacity is returned and available for subsequent use.
    let (compressed_data, data) = dst.split_at_mut(compressed_size);
    let mut n = 0;
    for s in src {
        let len = s.len();
        let len_u64: u64 = len.try_into()?;
        n += len_u64.encode_var(&mut data[n..]);
        data[n..][..len].copy_from_slice(s);
        n += len;
    }
    let data = &data[..n];

    let (header, compressed_data) = compressed_data.split_at_mut(HEADER_LEN);

    header[0] = STRING_COMPRESSED_SNAPPY << 4; // write compression type

    // TODO: snap docs say it is beneficial to reuse an `Encoder` when possible
    let mut encoder = snap::raw::Encoder::new();
    let actual_compressed_size = encoder.compress(data, compressed_data)?;

    dst.truncate(HEADER_LEN + actual_compressed_size);
    dst.insert(0, Encoding::Gorilla as u8);

    Ok(())
}

pub fn str_zstd_encode(
    src: &[&[u8]],
    dst: &mut Vec<u8>,
) -> Result<(), Box<dyn Error + Send + Sync>> {
    dst.clear(); // reset buffer
    if src.is_empty() {
        return Ok(());
    }

    let mut data = vec![];
    for s in src {
        let len = s.len() as u64;
        data.extend_from_slice(len.to_be_bytes().as_slice());
        data.extend_from_slice(s);
    }

    dst.push(Encoding::Zstd as u8);
    zstd::stream::copy_encode(data.as_slice(), dst, ZSTD_COMPRESS_LEVEL)?;
    Ok(())
}

pub fn str_gzip_encode(
    src: &[&[u8]],
    dst: &mut Vec<u8>,
) -> Result<(), Box<dyn Error + Send + Sync>> {
    dst.clear(); // reset buffer
    if src.is_empty() {
        return Ok(());
    }

    let mut data = vec![];
    for s in src {
        let len = s.len() as u64;
        data.extend_from_slice(len.to_be_bytes().as_slice());
        data.extend_from_slice(s);
    }

    let mut encoder = GzEncoder::new(vec![], CompressionFlate::default());
    encoder.write_all(&data)?;

    dst.push(Encoding::Gzip as u8);
    dst.append(&mut encoder.finish()?);
    Ok(())
}

pub fn str_bzip_encode(
    src: &[&[u8]],
    dst: &mut Vec<u8>,
) -> Result<(), Box<dyn Error + Send + Sync>> {
    dst.clear(); // reset buffer
    if src.is_empty() {
        return Ok(());
    }

    let mut data = vec![];
    for s in src {
        let len = s.len() as u64;
        data.extend_from_slice(len.to_be_bytes().as_slice());
        data.extend_from_slice(s);
    }

    let mut encoder = BzEncoder::new(vec![], CompressionBzip::default());
    encoder.write_all(&data).unwrap();

    dst.push(Encoding::Bzip as u8);
    dst.append(&mut encoder.finish()?);
    Ok(())
}

pub fn str_zlib_encode(
    src: &[&[u8]],
    dst: &mut Vec<u8>,
) -> Result<(), Box<dyn Error + Send + Sync>> {
    dst.clear(); // reset buffer
    if src.is_empty() {
        return Ok(());
    }

    let mut data = vec![];
    for s in src {
        let len = s.len() as u64;
        data.extend_from_slice(len.to_be_bytes().as_slice());
        data.extend_from_slice(s);
    }
    let mut encoder = ZlibEncoder::new(vec![], CompressionFlate::default());
    encoder.write_all(&data).unwrap();
    dst.push(Encoding::Zlib as u8);
    dst.append(&mut encoder.finish()?);
    Ok(())
}

pub fn str_without_compress_encode(
    src: &[&[u8]],
    dst: &mut Vec<u8>,
) -> Result<(), Box<dyn Error + Send + Sync>> {
    dst.clear(); // reset buffer
    if src.is_empty() {
        return Ok(());
    }

    dst.push(Encoding::Null as u8);

    for s in src {
        let len = s.len() as u64;
        dst.extend_from_slice(len.to_be_bytes().as_slice());
        dst.extend_from_slice(s);
    }

    Ok(())
}

/// Decodes a slice of bytes representing Snappy-compressed data into a vector
/// of vectors of bytes representing string data, which may or may not be valid
/// UTF-8.
pub fn str_snappy_decode(
    src: &[u8],
    dst: &mut Vec<MiniVec<u8>>,
) -> Result<(), Box<dyn Error + Send + Sync>> {
    if src.is_empty() {
        return Ok(());
    }
    let src = &src[1..];

    let mut decoder = snap::raw::Decoder::new();
    // First byte stores the encoding type, only have snappy format
    // currently so ignore for now.
    let decoded_bytes = decoder.decompress_vec(&src[HEADER_LEN..])?;

    if dst.capacity() == 0 {
        dst.reserve_exact(64);
    }

    let num_decoded_bytes = decoded_bytes.len();
    let mut i = 0;

    while i < num_decoded_bytes {
        let (length, num_bytes_read) =
            u64::decode_var(&decoded_bytes[i..]).ok_or("invalid encoded string length")?;
        let length: usize = length.try_into()?;

        let lower = i + num_bytes_read;
        let upper = lower + length;

        if upper < lower {
            return Err("length overflow".into());
        }
        if upper > num_decoded_bytes {
            return Err("short buffer".into());
        }

        dst.push(MiniVec::from(&decoded_bytes[lower..upper]));

        // The length of this string plus the length of the variable byte encoded length
        i += length + num_bytes_read;
    }

    Ok(())
}

fn split_stream(
    data: &[u8],
    dst: &mut Vec<MiniVec<u8>>,
) -> Result<(), Box<dyn Error + Send + Sync>> {
    let len = data.len();
    let mut i = 0;

    while i < len {
        let str_len = decode_be_u64(&data[i..i + 8]);
        i += 8;
        let str_len: usize = str_len.try_into()?;
        dst.push(MiniVec::from(&data[i..i + str_len]));
        i += str_len;
    }
    Ok(())
}

pub fn str_zstd_decode(
    src: &[u8],
    dst: &mut Vec<MiniVec<u8>>,
) -> Result<(), Box<dyn Error + Send + Sync>> {
    if src.is_empty() {
        return Ok(());
    }

    let src = &src[1..];
    let mut data = vec![];

    zstd::stream::copy_decode(src, &mut data)?;

    split_stream(&data, dst)?;
    Ok(())
}

pub fn str_bzip_decode(
    src: &[u8],
    dst: &mut Vec<MiniVec<u8>>,
) -> Result<(), Box<dyn Error + Send + Sync>> {
    if src.is_empty() {
        return Ok(());
    }

    let src = &src[1..];

    let mut decoder = BzDecoder::new(vec![]);
    decoder.write_all(src).unwrap();
    let data = decoder.finish()?;

    split_stream(&data, dst)?;

    Ok(())
}

pub fn str_gzip_decode(
    src: &[u8],
    dst: &mut Vec<MiniVec<u8>>,
) -> Result<(), Box<dyn Error + Send + Sync>> {
    if src.is_empty() {
        return Ok(());
    }

    let src = &src[1..];

    let mut decoder = GzDecoder::new(vec![]);
    decoder.write_all(src).unwrap();
    let data = decoder.finish()?;

    split_stream(&data, dst)?;

    Ok(())
}

pub fn str_zlib_decode(
    src: &[u8],
    dst: &mut Vec<MiniVec<u8>>,
) -> Result<(), Box<dyn Error + Send + Sync>> {
    if src.is_empty() {
        return Ok(());
    }
    let src = &src[1..];

    let mut decoder = ZlibDecoder::new(vec![]);

    decoder.write_all(src).unwrap();
    let data = decoder.finish()?;

    split_stream(&data, dst)?;

    Ok(())
}

pub fn str_without_compress_decode(
    src: &[u8],
    dst: &mut Vec<MiniVec<u8>>,
) -> Result<(), Box<dyn Error + Send + Sync>> {
    if src.is_empty() {
        return Ok(());
    }
    let src = &src[1..];
    split_stream(src, dst)?;

    Ok(())
}

#[cfg(test)]
mod tests {
<<<<<<< HEAD
    use datafusion::parquet::data_type::AsBytes;
=======

    use super::*;
>>>>>>> 5a70213f

    use super::*;

    #[test]
    fn encode_no_values() {
        let src: Vec<&[u8]> = vec![];
        let mut dst = vec![];

        // check for error
        str_snappy_encode(&src, &mut dst).expect("failed to encode src");
        assert_eq!(dst.to_vec().len(), 0);
        str_zlib_encode(&src, &mut dst).unwrap();
        assert_eq!(dst.to_vec().len(), 0);
        str_gzip_encode(&src, &mut dst).unwrap();
        assert_eq!(dst.to_vec().len(), 0);
        str_zstd_encode(&src, &mut dst).unwrap();
        assert_eq!(dst.to_vec().len(), 0);
        str_bzip_encode(&src, &mut dst).unwrap();
        assert_eq!(dst.to_vec().len(), 0);
        str_without_compress_encode(&src, &mut dst).unwrap();
        assert_eq!(dst.to_vec().len(), 0);

        // verify encoded no values.
    }

    #[test]
    fn encode_single() {
        let v1_bytes = b"v1";
        let src = vec![&v1_bytes[..]];
        let mut dst = vec![];

        str_snappy_encode(&src, &mut dst).expect("failed to encode src");
        assert_eq!(dst[1..], vec![16, 3, 8, 2, 118, 49]);
    }

    #[test]
    fn encode_multi_compressed() {
        let src_strings: Vec<_> = (0..10).map(|i| format!("value {}", i)).collect();
        let src: Vec<_> = src_strings.iter().map(|s| s.as_bytes()).collect();
        let mut dst = vec![];

        str_snappy_encode(&src, &mut dst).expect("failed to encode src");
        assert_eq!(
            dst[1..],
            vec![
                16, 80, 28, 7, 118, 97, 108, 117, 101, 32, 48, 13, 8, 0, 49, 13, 8, 0, 50, 13, 8,
                0, 51, 13, 8, 0, 52, 13, 8, 0, 53, 13, 8, 0, 54, 13, 8, 0, 55, 13, 8, 32, 56, 7,
                118, 97, 108, 117, 101, 32, 57
            ]
        );
    }

    #[test]
    fn encode_unicode() {
        let src = vec!["☃".as_bytes()];
        let mut dst = vec![];

        str_snappy_encode(&src, &mut dst).expect("failed to encode src");
        assert_eq!(dst[1..], vec![16, 4, 12, 3, 226, 152, 131]);
    }

    #[test]
    fn encode_invalid_utf8() {
        let src = vec![&[b'\xC0'][..]];
        let mut dst = vec![];

        str_snappy_encode(&src, &mut dst).expect("failed to encode src");
        assert_eq!(dst[1..], vec![16, 2, 4, 1, 192]);
    }

    #[test]
    fn decode_no_values() {
        let src: Vec<u8> = vec![];
        let mut dst = vec![];

        str_snappy_decode(&src, &mut dst).expect("failed to encode src");
        assert_eq!(dst.to_vec().len(), 0);
        str_zlib_decode(&src, &mut dst).unwrap();
        assert_eq!(dst.to_vec().len(), 0);
        str_gzip_decode(&src, &mut dst).unwrap();
        assert_eq!(dst.to_vec().len(), 0);
        str_zstd_decode(&src, &mut dst).unwrap();
        assert_eq!(dst.to_vec().len(), 0);
        str_bzip_decode(&src, &mut dst).unwrap();
        assert_eq!(dst.to_vec().len(), 0);
        str_without_compress_decode(&src, &mut dst).unwrap();
        assert_eq!(dst.to_vec().len(), 0);
    }

    #[test]
    fn decode_single() {
        let src = vec![0, 16, 3, 8, 2, 118, 49];
        let mut dst = vec![];

        str_snappy_decode(&src, &mut dst).expect("failed to decode src");

        let dst_as_strings: Vec<_> = dst
            .iter()
            .map(|s| std::str::from_utf8(s).unwrap())
            .collect();
        assert_eq!(dst_as_strings, vec!["v1"]);
    }

    #[test]
    fn decode_multi_compressed() {
        let src = vec![
            0, 16, 80, 28, 7, 118, 97, 108, 117, 101, 32, 48, 13, 8, 0, 49, 13, 8, 0, 50, 13, 8, 0,
            51, 13, 8, 0, 52, 13, 8, 0, 53, 13, 8, 0, 54, 13, 8, 0, 55, 13, 8, 32, 56, 7, 118, 97,
            108, 117, 101, 32, 57,
        ];
        let mut dst = vec![];

        str_snappy_decode(&src, &mut dst).expect("failed to decode src");

        let dst_as_strings: Vec<_> = dst
            .iter()
            .map(|s| std::str::from_utf8(s).unwrap())
            .collect();
        let expected: Vec<_> = (0..10).map(|i| format!("value {}", i)).collect();
        assert_eq!(dst_as_strings, expected);
    }

    #[test]
    fn decode_unicode() {
        let src = vec![0, 16, 4, 12, 3, 226, 152, 131];
        let mut dst = vec![];

        str_snappy_decode(&src, &mut dst).expect("failed to decode src");

        let dst_as_strings: Vec<_> = dst
            .iter()
            .map(|s| std::str::from_utf8(s).unwrap())
            .collect();
        assert_eq!(dst_as_strings, vec!["☃"]);
    }

    #[test]
    fn decode_invalid_utf8() {
        let src = vec![0, 16, 2, 4, 1, 192];
        let mut dst = vec![];

        str_snappy_decode(&src, &mut dst).expect("failed to decode src");
        assert_eq!(dst, vec![&[b'\xC0'][..]]);
    }

    static ALLSTR: [&str; 10] = [
        "beijing",
        "shanghai",
        "guangzhou",
        "shenzhen",
        "wuhan",
        "qingdao",
        "beihai",
        "nanjing",
        "chengdu",
        "shijiazhuang",
    ];

    #[test]
    fn test_encode_decode() {
        let mut dst = vec![];
        let mut got = vec![];

        let mut data = vec![];
        let mut data_exp: Vec<MiniVec<u8>> = vec![];
        for i in ALLSTR {
            data.push(i.as_bytes());
            data_exp.push(MiniVec::from(i.as_bytes()));
        }

        str_snappy_encode(&data, &mut dst).unwrap();
        str_snappy_decode(&dst, &mut got).unwrap();
        assert_eq!(data_exp, got);
        dst.clear();
        got.clear();

        str_gzip_encode(&data, &mut dst).unwrap();
        str_gzip_decode(&dst, &mut got).unwrap();
        assert_eq!(data_exp, got);
        dst.clear();
        got.clear();

        str_zstd_encode(&data, &mut dst).unwrap();
        str_zstd_decode(&dst, &mut got).unwrap();
        assert_eq!(data_exp, got);
        dst.clear();
        got.clear();

        str_zlib_encode(&data, &mut dst).unwrap();
        str_zlib_decode(&dst, &mut got).unwrap();
        assert_eq!(data_exp, got);
        dst.clear();
        got.clear();

        str_bzip_encode(&data, &mut dst).unwrap();
        str_bzip_decode(&dst, &mut got).unwrap();
        assert_eq!(data_exp, got);
        dst.clear();
        got.clear();

        str_without_compress_encode(&data, &mut dst).unwrap();
        str_without_compress_decode(&dst, &mut got).unwrap();
        assert_eq!(data_exp, got);
    }
}<|MERGE_RESOLUTION|>--- conflicted
+++ resolved
@@ -9,11 +9,7 @@
 use integer_encoding::VarInt;
 use minivec::MiniVec;
 
-<<<<<<< HEAD
-use crate::byte_utils::{decode_be_i64, decode_be_u32, decode_be_u64};
-=======
 use crate::byte_utils::decode_be_u64;
->>>>>>> 5a70213f
 use crate::tsm::codec::Encoding;
 // note: encode/decode adapted from influxdb_iox
 // https://github.com/influxdata/influxdb_iox/tree/main/influxdb_tsm/src/encoders
@@ -358,12 +354,6 @@
 
 #[cfg(test)]
 mod tests {
-<<<<<<< HEAD
-    use datafusion::parquet::data_type::AsBytes;
-=======
-
-    use super::*;
->>>>>>> 5a70213f
 
     use super::*;
 
