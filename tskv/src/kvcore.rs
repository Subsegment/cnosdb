--- conflicted
+++ resolved
@@ -18,14 +18,9 @@
 use crate::compaction::job::{CompactJob, FlushJob};
 use crate::compaction::{self, check, LevelCompactionPicker, Picker};
 use crate::database::Database;
-<<<<<<< HEAD
 use crate::error::TskvResult;
-use crate::file_system::file_manager;
-=======
-use crate::error::Result;
 use crate::file_system::async_filesystem::LocalFileSystem;
 use crate::file_system::FileSystem;
->>>>>>> b0e377f0
 use crate::kv_option::{Options, StorageOptions};
 use crate::summary::{Summary, SummaryTask};
 use crate::tseries_family::{SuperVersion, TseriesFamily};
@@ -120,25 +115,10 @@
         LocalFileSystem::create_dir_if_not_exists(Some(&summary_dir)).unwrap();
 
         let summary_file = file_utils::make_summary_file(&summary_dir, 0);
-<<<<<<< HEAD
-        let summary = if file_manager::try_exists(&summary_file) {
+        let summary = if LocalFileSystem::try_exists(&summary_file) {
             Summary::recover(meta, opt, runtime, memory_pool, true, metrics.clone())
                 .await
                 .unwrap()
-=======
-        let summary = if LocalFileSystem::try_exists(&summary_file) {
-            Summary::recover(
-                meta,
-                opt,
-                runtime,
-                memory_pool,
-                compact_task_sender,
-                true,
-                metrics.clone(),
-            )
-            .await
-            .unwrap()
->>>>>>> b0e377f0
         } else {
             Summary::new(opt, runtime, meta, memory_pool, metrics)
                 .await
