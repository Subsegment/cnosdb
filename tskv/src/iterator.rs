--- conflicted
+++ resolved
@@ -1,5 +1,4 @@
 use std::collections::HashMap;
-use std::ops::{Bound, RangeBounds};
 use std::sync::Arc;
 use std::task::Poll;
 
@@ -7,57 +6,31 @@
     ArrayBuilder, BooleanBuilder, Float64Builder, Int64Builder, StringBuilder,
     TimestampNanosecondBuilder, UInt64Builder,
 };
-use datafusion::arrow::datatypes::{DataType as ArrowDataType, SchemaRef};
-<<<<<<< HEAD
-use datafusion::arrow::error::ArrowError;
-use datafusion::arrow::record_batch::RecordBatch;
-=======
+use datafusion::arrow::datatypes::SchemaRef;
 use datafusion::arrow::record_batch::RecordBatch;
 use datafusion::error::DataFusionError;
 use datafusion::execution::memory_pool::{MemoryConsumer, MemoryPool, MemoryReservation};
->>>>>>> 5a70213f
 use datafusion::physical_plan::metrics::{
     self, BaselineMetrics, ExecutionPlanMetricsSet, MetricBuilder,
 };
-use datafusion::scalar::ScalarValue;
 use minivec::MiniVec;
-<<<<<<< HEAD
-use models::predicate::domain::{
-    ColumnDomains, Domain, PredicateRef, Range, TimeRange, ValueEntry,
-};
-use models::predicate::utils::filter_to_time_ranges;
+use models::predicate::domain::TimeRange;
 use models::predicate::Split;
-use models::schema::{ColumnType, TskvTableSchema, TIME_FIELD, TIME_FIELD_NAME};
-use models::utils::{min_num, unite_id};
-use models::{FieldId, SeriesId, ValueType};
-use snafu::ResultExt;
-use tokio::time::Instant;
-use trace::{debug, info};
-=======
-use models::predicate::domain::{ColumnDomains, Domain, PredicateRef, Range, ValueEntry};
-use models::schema::{ColumnType, TableColumn, TskvTableSchema, TIME_FIELD, TIME_FIELD_NAME};
+use models::schema::{ColumnType, TableColumn, TskvTableSchema, TIME_FIELD};
 use models::utils::{min_num, unite_id};
 use models::{FieldId, SeriesId, ValueType};
 use parking_lot::RwLock;
 use snafu::ResultExt;
 use tokio::time::Instant;
-use trace::{debug, error, info};
->>>>>>> 5a70213f
+use trace::{debug, error};
 
 use super::engine::EngineRef;
 use super::error::IndexErrSnafu;
 use super::memcache::DataType;
-<<<<<<< HEAD
 use super::tseries_family::{ColumnFile, SuperVersion};
 use super::tsm::{BlockMetaIterator, DataBlock, TsmReader};
 use super::{error, ColumnFileId, Error};
-use crate::schema::error::SchemaError;
-=======
-use super::tseries_family::{ColumnFile, SuperVersion, TimeRange};
-use super::tsm::{BlockMetaIterator, DataBlock, TsmReader};
-use super::{error, ColumnFileId, Error};
 use crate::compute::count::count_column_non_null_values;
->>>>>>> 5a70213f
 use crate::tseries_family::Version;
 
 pub type CursorPtr = Box<dyn Cursor>;
@@ -171,25 +144,24 @@
     }
 }
 
-// 1.Tsm文件遍历： KeyCursor
+// 1. Tsm文件遍历： KeyCursor
 //  功能：根据输入参数遍历Tsm文件
 //  输入参数： SeriesKey、FieldName、StartTime、EndTime、Ascending
 //  功能函数：调用Peek()—>(value, timestamp)得到一个值；调用Next()方法游标移到下一个值。
-// 2.Field遍历： FiledCursor
+// 2. Field遍历： FiledCursor
 //  功能：一个Field特定SeriesKey的遍历
 //  输入输出参数同KeyCursor，区别是需要读取缓存数据，并按照特定顺序返回
-// 3.Fields->行转换器
+// 3. Fields->行转换器
 //  一行数据是由同一个时间点的多个Field得到。借助上面的FieldCursor按照时间点对齐多个Field-Value拼接成一行数据。其过程类似于多路归并排序。
-// 4.Iterator接口抽象层
+// 4. Iterator接口抽象层
 //  调用Next接口返回一行数据，并且屏蔽查询是本机节点数据还是其他节点数据
-// 5.行数据到DataFusion的RecordBatch转换器
+// 5. 行数据到DataFusion的RecordBatch转换器
 //  调用Iterator.Next得到行数据，然后转换行数据为RecordBatch结构
 
 #[derive(Debug, Clone)]
 pub struct QueryOption {
     pub batch_size: usize,
     pub tenant: String,
-    // pub filter: PredicateRef,
     pub df_schema: SchemaRef,
     pub table_schema: TskvTableSchema,
     pub metrics: TskvSourceMetrics,
@@ -203,12 +175,8 @@
     pub fn new(
         batch_size: usize,
         tenant: String,
-<<<<<<< HEAD
         split: Split,
-=======
-        filter: PredicateRef,
         aggregates: Option<Vec<TableColumn>>, // TODO: Use PushedAggregateFunction
->>>>>>> 5a70213f
         df_schema: SchemaRef,
         table_schema: TskvTableSchema,
         metrics: TskvSourceMetrics,
@@ -216,12 +184,11 @@
         Self {
             batch_size,
             tenant,
+            split,
+            aggregates,
+            df_schema,
             table_schema,
-            df_schema,
             metrics,
-            aggregates,
-
-            split,
         }
     }
 }
@@ -394,7 +361,6 @@
             None => return Ok(Self::empty(vtype, name)),
         };
 
-<<<<<<< HEAD
         let time_ranges = vec![*iterator.option.split.time_range()];
 
         trace::trace!(
@@ -404,35 +370,15 @@
         );
 
         // get data from im_memcache and memcache
-        let mut mem_data: Vec<DataType> = Vec::new();
-
-=======
-        let time_ranges: Vec<TimeRange> = filter_to_time_ranges(&iterator.option.time_filter);
-        debug!("Pushed time range filter: {:?}", time_ranges);
->>>>>>> 5a70213f
         let time_predicate = |ts| {
             time_ranges
                 .iter()
                 .any(|time_range| time_range.is_boundless() || time_range.contains(ts))
         };
 
-<<<<<<< HEAD
-        // TODO filter memcache by time_range
-        super_version
-            .caches
-            .immut_cache
-            .iter()
-            .filter(|m| !m.read().flushed)
-            .for_each(|m| {
-                mem_data.append(&mut m.read().get_data(field_id, time_predicate, |_| true))
-            });
-
-        mem_data.append(&mut super_version.caches.mut_cache.read().get_data(
-=======
         // get data from im_memcache and memcache
         let mut mem_data: Vec<DataType> = Vec::new();
         super_version.caches.read_field_data(
->>>>>>> 5a70213f
             field_id,
             time_predicate,
             |_| true,
@@ -586,7 +532,7 @@
 
 impl RowIterator {
     pub async fn new(engine: EngineRef, option: QueryOption, vnode_id: u32) -> Result<Self, Error> {
-        trace::debug!("QueryOption: {:?}\nvnode_id: {}", option.split, vnode_id);
+        debug!("QueryOption: {:?}\nvnode_id: {}", option.split, vnode_id);
 
         let version = engine
             .get_db_version(&option.tenant, &option.table_schema.db, vnode_id)
@@ -850,7 +796,7 @@
         }
         self.finished = true;
         debug!("======collect_aggregate_row_data=========");
-        let time_ranges: Vec<TimeRange> = filter_to_time_ranges(&self.option.time_filter);
+        let time_ranges = vec![*self.option.split.time_range()];
         let time_ranges = Arc::new(time_ranges);
         if self.version.is_none() {
             return Ok(None);
