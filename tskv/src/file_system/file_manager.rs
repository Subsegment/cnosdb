<<<<<<< HEAD
use std::borrow::BorrowMut;
=======
>>>>>>> 5a70213f
use std::fs;
use std::fs::OpenOptions;
use std::path::{Path, PathBuf};
use std::sync::Arc;

use once_cell::sync::OnceCell;
use snafu::{ResultExt, Snafu};

use crate::file_system::file::async_file::{AsyncFile, FsRuntime};
<<<<<<< HEAD
use crate::{error, Error, Result};
=======
use crate::{error, Result};
>>>>>>> 5a70213f

#[derive(Snafu, Debug)]
pub enum FileError {
    #[snafu(display("Unable to open file '{}': {}", path.display(), source))]
    UnableToOpenFile {
        path: PathBuf,
        source: std::io::Error,
    },

    #[snafu(display("Unable to write file '{}': {}", path.display(), source))]
    UnableToWriteBytes {
        path: PathBuf,
        source: std::io::Error,
    },

    #[snafu(display("Unable to sync file '{}': {}", path.display(), source))]
    UnableToSyncFile {
        path: PathBuf,
        source: std::io::Error,
    },

    #[snafu(display("async file system stopped"))]
    Cancel,
}

static INSTANCE: OnceCell<FileManager> = OnceCell::new();

pub struct FileManager {
    fs_runtime: Arc<FsRuntime>,
}

pub fn get_file_manager() -> &'static FileManager {
    INSTANCE.get_or_init(FileManager::new)
}

impl FileManager {
    fn new() -> Self {
        Self {
            fs_runtime: Arc::new(FsRuntime::new_runtime()),
        }
    }

    pub async fn open_file_with(
        &self,
        path: impl AsRef<Path>,
        options: OpenOptions,
    ) -> Result<AsyncFile> {
        AsyncFile::open(path.as_ref(), self.fs_runtime.clone(), options)
            .await
            .context(error::OpenFileSnafu {
                path: path.as_ref(),
            })
    }

    pub async fn open_file(&self, path: impl AsRef<Path>) -> Result<AsyncFile> {
        let options = OpenOptions::new()
            .read(true)
            .write(true)
            .create(true)
            .clone();
        AsyncFile::open(path.as_ref(), self.fs_runtime.clone(), options)
            .await
            .context(error::OpenFileSnafu {
                path: path.as_ref(),
            })
    }

    pub async fn create_file(&self, path: impl AsRef<Path>) -> Result<AsyncFile> {
        if let Some(p) = path.as_ref().parent() {
            if !try_exists(p) {
                fs::create_dir_all(p).context(error::IOSnafu)?;
            }
        }
        self.open_file(&path).await
    }

    pub async fn open_create_file(&self, path: impl AsRef<Path>) -> Result<AsyncFile> {
        self.create_file(path).await
    }
}

pub fn list_file_names(dir: impl AsRef<Path>) -> Vec<String> {
    let mut list = Vec::new();

    for file_name in walkdir::WalkDir::new(dir)
        .min_depth(1)
        .max_depth(1)
        .sort_by_file_name()
        .into_iter()
        .filter_map(|e| {
            let dir_entry = match e {
                Ok(dir_entry) if dir_entry.file_type().is_file() => dir_entry,
                _ => {
                    return None;
                }
            };
            dir_entry
                .file_name()
                .to_str()
                .map(|file_name| file_name.to_string())
        })
    {
        list.push(file_name);
    }

    list
}

pub fn list_dir_names(dir: impl AsRef<Path>) -> Vec<String> {
    let mut list = Vec::new();

    for file_name in walkdir::WalkDir::new(dir)
        .min_depth(1)
        .max_depth(1)
        .sort_by_file_name()
        .into_iter()
        .filter_map(|e| {
            let dir_entry = match e {
                Ok(dir_entry) if dir_entry.file_type().is_dir() => dir_entry,
                _ => {
                    return None;
                }
            };
            dir_entry
                .file_name()
                .to_str()
                .map(|file_name| file_name.to_string())
        })
    {
        list.push(file_name);
    }

    list
}

/// Case `std::fs::try_exists` is unstable, so copied the same logic to here.
/// Todo For that reason, this way to check file exists may be disabled someday.
#[inline(always)]
pub fn try_exists(path: impl AsRef<Path>) -> bool {
    fs::metadata(path).is_ok()
}

#[inline(always)]
pub async fn open_file(path: impl AsRef<Path>) -> Result<AsyncFile> {
    get_file_manager().open_file(path).await
}

#[inline(always)]
pub async fn create_file(path: impl AsRef<Path>) -> Result<AsyncFile> {
    get_file_manager().create_file(path).await
}

#[inline(always)]
pub async fn open_create_file(path: impl AsRef<Path>) -> Result<AsyncFile> {
    get_file_manager().open_create_file(path).await
}

#[cfg(test)]
mod test {
<<<<<<< HEAD
    use std::os::unix::io::FromRawFd;
    use std::os::unix::prelude::AsRawFd;
    use std::path::Path;
    use std::sync::Arc;
=======
    use std::path::Path;
>>>>>>> 5a70213f

    use trace::info;

    use super::FileManager;
    use crate::file_system::{file_manager, FileCursor, IFile};

    #[tokio::test]
    async fn test_get_instance() {
        let file_manager_1 = file_manager::get_file_manager();
        info!("0x{:X}", file_manager_1 as *const FileManager as usize);
        let file_manager_2 = file_manager::get_file_manager();
        info!("0x{:X}", file_manager_2 as *const FileManager as usize);
        assert_eq!(
            file_manager_1 as *const FileManager as usize,
            file_manager_2 as *const FileManager as usize
        );

        let file_manager_3 = FileManager::new();
        info!("0x{:X}", &file_manager_3 as *const FileManager as usize);
        assert_ne!(
            file_manager_1 as *const FileManager as usize,
            &file_manager_3 as *const FileManager as usize
        );
    }

    async fn test_basic_io(dir: impl AsRef<Path>) {
        println!("start basic io");
        let file = file_manager::get_file_manager()
            .open_file(dir.as_ref().join("fs.test1"))
            .await
            .unwrap();
        println!("start write");
        let _len = file.write_at(0, &[0, 1, 2, 3, 4]).await.unwrap();
        println!("end write");
        let mut buf = [0_u8; 2];
        let size = file.read_at(1, &mut buf).await.unwrap();
        assert_eq!(size, buf.len());
        let expect = [1, 2];
        assert_eq!(buf, expect);
    }

    async fn test_write(dir: impl AsRef<Path>) {
        let mut len = 0;
        let file = file_manager::get_file_manager()
            .open_file(dir.as_ref().join("fs.test2"))
            .await
            .unwrap();
        for _i in 0..1024 {
            len += file.write_at(len, &[0, 1, 2, 3, 4]).await.unwrap() as u64;
        }
        let _len = file.write_at(0, &[0, 1, 2, 3, 4]).await.unwrap();
        let mut buf = [0_u8; 5];
        let size = file.read_at(2, &mut buf).await.unwrap();
        assert_eq!(size, buf.len());
        let expect = [2_u8, 3, 4, 0, 1];
        assert_eq!(buf, expect);
    }

    async fn test_truncate(dir: impl AsRef<Path>) {
        let path = dir.as_ref().join("fs.test3");
        let file = file_manager::get_file_manager()
            .open_file(&path)
            .await
            .unwrap();
        let _len = file.write_at(0, &[0, 1, 2, 3, 4, 5]).await.unwrap();
        let mut buf = [0_u8; 2];
        let size = file.read_at(1, &mut buf).await.unwrap();
        assert_eq!(size, buf.len());
        let expect = [1, 2];
        assert_eq!(buf, expect);
        file.truncate(3).await.unwrap();
        let file1 = file_manager::get_file_manager()
            .open_file(path)
            .await
            .unwrap();
        assert_eq!(file1.len(), 3);
    }

    async fn test_cursor(dir: impl AsRef<Path>) {
        let file = file_manager::get_file_manager()
            .open_file(dir.as_ref().join("fs.test4"))
            .await
            .unwrap();
        let mut cursor: FileCursor = file.into();
        for _i in 0..1024 {
            cursor.write(&[0, 1, 2, 3, 4]).await.unwrap();
        }
        cursor.set_pos(5);
        let mut buf = [0_u8; 5];
        let _read = cursor.read(&mut buf).await.unwrap();
        assert_eq!(buf, [0, 1, 2, 3, 4]);
    }

    #[tokio::test]
    async fn test_all() {
        let dir = "/tmp/test/file_manager";
        let _ = std::fs::remove_dir(dir);
        std::fs::create_dir_all(dir).unwrap();
        test_basic_io(dir).await;
        test_write(dir).await;
        test_truncate(dir).await;
        test_cursor(dir).await;
    }

    #[test]
    #[cfg(feature = "io_uring")]
    fn test_io_uring() {
        tokio_uring::start(async {
            let file = tokio_uring::fs::File::create("/tmp/test/file_manager/hello.txt")
                .await
                .unwrap();
            let (res, buf) = file.write_at(&b"hello"[..], 0).await;
            let fd = file.as_raw_fd();
            println!("main thread: file: {:?}, {:?}", file, fd);
            let (sender, mut receiver) = mpsc::channel();
            drop(file);
            let thread = std::thread::spawn(move || {
                let fd = receiver.blocking_recv().unwrap();
                println!("thread 2: fd {:?}", fd);
                tokio_uring::start(async {
                    tokio_uring::spawn(async move {
                        let file2 = unsafe { tokio_uring::fs::File::from_raw_fd(fd) };
                        println!("thread 2: file: {:?}, {:?}", file2, fd);
                        let (res, buf) = file2.write_at(&b"hello world"[..], 0).await;
                        let n = res.unwrap();
                        println!("wrote {} bytes", n);
                        // // Sync data to the file system.
                        // file2.sync_all().await.unwrap();
                        // // Close the file
                        // file2.close().await.unwrap();
                    })
                    .await
                    .unwrap()
                })
            });
            sender.send(fd).unwrap();
            thread.join().unwrap();
        })
    }
}<|MERGE_RESOLUTION|>--- conflicted
+++ resolved
@@ -1,7 +1,3 @@
-<<<<<<< HEAD
-use std::borrow::BorrowMut;
-=======
->>>>>>> 5a70213f
 use std::fs;
 use std::fs::OpenOptions;
 use std::path::{Path, PathBuf};
@@ -11,11 +7,7 @@
 use snafu::{ResultExt, Snafu};
 
 use crate::file_system::file::async_file::{AsyncFile, FsRuntime};
-<<<<<<< HEAD
-use crate::{error, Error, Result};
-=======
 use crate::{error, Result};
->>>>>>> 5a70213f
 
 #[derive(Snafu, Debug)]
 pub enum FileError {
@@ -175,14 +167,7 @@
 
 #[cfg(test)]
 mod test {
-<<<<<<< HEAD
-    use std::os::unix::io::FromRawFd;
-    use std::os::unix::prelude::AsRawFd;
     use std::path::Path;
-    use std::sync::Arc;
-=======
-    use std::path::Path;
->>>>>>> 5a70213f
 
     use trace::info;
 
