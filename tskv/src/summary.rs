--- conflicted
+++ resolved
@@ -18,12 +18,8 @@
 use utils::BloomFilter;
 
 use crate::context::GlobalContext;
-<<<<<<< HEAD
 use crate::error::{TskvError, TskvResult};
-=======
-use crate::error::{Error, Result};
 use crate::file_system::async_filesystem::LocalFileSystem;
->>>>>>> b0e377f0
 use crate::kv_option::{Options, StorageOptions, DELTA_PATH, TSM_PATH};
 use crate::memcache::MemCache;
 use crate::record_file::{Reader, RecordDataType, RecordDataVersion, Writer};
@@ -564,7 +560,7 @@
 
         let new_path = file_utils::make_summary_file_tmp(self.opt.storage.summary_dir());
         LocalFileSystem::remove_if_exists(&new_path)
-            .map_err(|e| Error::FileSystemError { source: e })?;
+            .map_err(|e| TskvError::FileSystemError { source: e })?;
 
         let requests = self.version_set.read().await.snapshot_version_edit().await;
         self.writer = Writer::open(&new_path, RecordDataType::Summary).await?;
