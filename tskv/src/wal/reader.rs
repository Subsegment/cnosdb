use std::path::{Path, PathBuf};

use openraft::EntryPayload;

use super::{wal_store, WalType, WAL_FOOTER_MAGIC_NUMBER, WAL_HEADER_LEN};
use crate::byte_utils::{decode_be_u32, decode_be_u64};
<<<<<<< HEAD
use crate::file_system::file_manager;
use crate::{record_file, TskvError, TskvResult};

/// Reads a wal file and parse footer, returns sequence range
pub async fn read_footer(path: impl AsRef<Path>) -> TskvResult<Option<(u64, u64)>> {
    if file_manager::try_exists(&path) {
=======
use crate::file_system::async_filesystem::LocalFileSystem;
use crate::file_system::FileSystem;
use crate::{record_file, Error, Result};

/// Reads a wal file and parse footer, returns sequence range
pub async fn read_footer(path: impl AsRef<Path>) -> Result<Option<(u64, u64)>> {
    if LocalFileSystem::try_exists(&path) {
>>>>>>> b0e377f0
        let reader = WalReader::open(path).await?;
        Ok(Some((reader.min_sequence, reader.max_sequence)))
    } else {
        Ok(None)
    }
}

/// Parses wal footer, returns sequence range.
pub fn parse_footer(footer: [u8; record_file::FILE_FOOTER_LEN]) -> Option<(u64, u64)> {
    let magic_number = decode_be_u32(&footer[0..4]);
    if magic_number != WAL_FOOTER_MAGIC_NUMBER {
        // There is no footer in wal file.
        return None;
    }
    let min_sequence = decode_be_u64(&footer[16..24]);
    let max_sequence = decode_be_u64(&footer[24..32]);
    Some((min_sequence, max_sequence))
}

pub struct WalReader {
    inner: record_file::Reader,
    /// Min write sequence in the wal file, may be 0 if wal file is new or
    /// CnosDB was crushed or force-killed.
    min_sequence: u64,
    /// Max write sequence in the wal file, may be 0 if wal file is new or
    /// CnosDB was crushed or force-killed.
    max_sequence: u64,
    has_footer: bool,
}

impl WalReader {
    pub async fn open(path: impl AsRef<Path>) -> TskvResult<Self> {
        let reader = record_file::Reader::open(&path).await?;

        let mut has_footer = true;
        let (min_sequence, max_sequence) = match reader.footer() {
            Some(footer) => parse_footer(footer).unwrap_or((0_u64, 0_u64)),
            None => {
                has_footer = false;
                (0_u64, 0_u64)
            }
        };

        Ok(Self {
            inner: reader,
            min_sequence,
            max_sequence,
            has_footer,
        })
    }

    pub(super) fn new(
        record_reader: record_file::Reader,
        min_sequence: u64,
        max_sequence: u64,
        has_footer: bool,
    ) -> Self {
        Self {
            inner: record_reader,
            min_sequence,
            max_sequence,
            has_footer,
        }
    }

    pub fn has_footer(&self) -> bool {
        self.has_footer
    }

    pub async fn next_wal_entry(&mut self) -> TskvResult<Option<WalRecordData>> {
        loop {
            let data = match self.inner.read_record().await {
                Ok(r) => r.data,
                Err(TskvError::Eof) => {
                    return Ok(None);
                }
                Err(TskvError::RecordFileHashCheckFailed { .. }) => continue,
                Err(e) => {
                    trace::error!("Error reading wal: {:?}", e);
                    return Err(TskvError::WalTruncated);
                }
            };
            return Ok(Some(WalRecordData::new(data)));
        }
    }

    pub async fn read_wal_record_data(&mut self, pos: u64) -> TskvResult<Option<WalRecordData>> {
        self.inner.reload_metadata().await?;
        match self.inner.read_record_at(pos as usize).await {
            Ok(r) => Ok(Some(WalRecordData::new(r.data))),
            Err(TskvError::Eof) => Ok(None),
            Err(e @ TskvError::RecordFileHashCheckFailed { .. }) => Err(e),
            Err(e) => {
                trace::error!("Error reading wal: {:?}", e);
                Err(TskvError::WalTruncated)
            }
        }
    }

    pub fn min_sequence(&self) -> u64 {
        self.min_sequence
    }

    pub fn max_sequence(&self) -> u64 {
        self.max_sequence
    }

    pub fn path(&self) -> PathBuf {
        self.inner.path()
    }

    pub fn len(&self) -> usize {
        self.inner.len()
    }

    /// If this record file has some records in it.
    pub fn is_empty(&self) -> bool {
        match self
            .len()
            .checked_sub(record_file::FILE_MAGIC_NUMBER_LEN + record_file::FILE_FOOTER_LEN)
        {
            Some(d) => d == 0,
            None => true,
        }
    }

    pub fn take_record_reader(self) -> record_file::Reader {
        self.inner
    }
}

pub struct WalRecordData {
    pub typ: WalType,
    pub seq: u64,
    pub block: Block,
}

impl WalRecordData {
    pub fn new(buf: Vec<u8>) -> WalRecordData {
        if buf.len() < WAL_HEADER_LEN {
            return Self {
                typ: WalType::Unknown,
                seq: 0,
                block: Block::Unknown,
            };
        }
        let seq = decode_be_u64(&buf[1..9]);
        let entry_type: WalType = buf[0].into();
        let block = match entry_type {
            WalType::RaftBlankLog | WalType::RaftNormalLog | WalType::RaftMembershipLog => {
                match super::decode_wal_raft_entry(&buf[WAL_HEADER_LEN..]) {
                    Ok(e) => Block::RaftLog(e),
                    Err(e) => {
                        trace::error!("Failed to decode raft entry from wal: {e}");
                        return Self {
                            typ: WalType::Unknown,
                            seq: 0,
                            block: Block::Unknown,
                        };
                    }
                }
            }

            WalType::Unknown => Block::Unknown,
        };
        Self {
            typ: entry_type,
            seq,
            block,
        }
    }
}

#[derive(Debug, Clone, PartialEq)]
pub enum Block {
    RaftLog(wal_store::RaftEntry),
    Unknown,
}

pub async fn print_wal_statistics(path: impl AsRef<Path>) {
    let mut reader = WalReader::open(path).await.unwrap();
    loop {
        match reader.next_wal_entry().await {
            Ok(Some(entry_block)) => {
                println!("============================================================");
                println!("Seq: {}, Typ: {}", entry_block.seq, entry_block.typ);
                match entry_block.block {
                    Block::RaftLog(entry) => match entry.payload {
                        EntryPayload::Blank => {
                            println!("Raft log: empty");
                        }
                        EntryPayload::Normal(_data) => {
                            println!("Raft log: normal");
                        }
                        EntryPayload::Membership(_data) => {
                            println!("Raft log: membership");
                        }
                    },

                    Block::Unknown => {
                        println!("Unknown WAL entry type.");
                    }
                }
            }
            Ok(None) => {
                println!("============================================================");
                break;
            }
            Err(TskvError::WalTruncated) => {
                println!("============================================================");
                println!("WAL file truncated");
                break;
            }
            Err(e) => {
                panic!("Failed to read wal file: {:?}", e);
            }
        }
    }
}<|MERGE_RESOLUTION|>--- conflicted
+++ resolved
@@ -4,22 +4,14 @@
 
 use super::{wal_store, WalType, WAL_FOOTER_MAGIC_NUMBER, WAL_HEADER_LEN};
 use crate::byte_utils::{decode_be_u32, decode_be_u64};
-<<<<<<< HEAD
-use crate::file_system::file_manager;
+/// Reads a wal file and parse footer, returns sequence range
+use crate::file_system::async_filesystem::LocalFileSystem;
+use crate::file_system::FileSystem;
 use crate::{record_file, TskvError, TskvResult};
 
 /// Reads a wal file and parse footer, returns sequence range
 pub async fn read_footer(path: impl AsRef<Path>) -> TskvResult<Option<(u64, u64)>> {
-    if file_manager::try_exists(&path) {
-=======
-use crate::file_system::async_filesystem::LocalFileSystem;
-use crate::file_system::FileSystem;
-use crate::{record_file, Error, Result};
-
-/// Reads a wal file and parse footer, returns sequence range
-pub async fn read_footer(path: impl AsRef<Path>) -> Result<Option<(u64, u64)>> {
     if LocalFileSystem::try_exists(&path) {
->>>>>>> b0e377f0
         let reader = WalReader::open(path).await?;
         Ok(Some((reader.min_sequence, reader.max_sequence)))
     } else {
