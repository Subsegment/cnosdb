use std::{collections::HashMap, path::PathBuf};

use num_traits::ToPrimitive;

use super::*;
use crate::{Record, RecordFileError, RecordFileResult};

const VERSION: u8 = 1;

pub struct ForwardIndex {
    series_info_set: HashMap<models::SeriesID, AbstractSeriesInfo>,
    record_writer: record_file::Writer,
    record_reader: record_file::Reader,
    file_path: PathBuf,
}

#[repr(u8)]
#[derive(Copy, Clone)]
enum ForwardIndexAction {
    Unknown = 0_u8,
    AddSeriesInfo = 1_u8,
    DelSeriesInfo = 2_u8,
}

impl ForwardIndexAction {
    fn u8_number(&self) -> u8 {
        *self as u8
    }
}

impl From<u8> for ForwardIndexAction {
    fn from(act: u8) -> Self {
        match act {
            0_u8 => ForwardIndexAction::Unknown,
            1_u8 => ForwardIndexAction::AddSeriesInfo,
            2_u8 => ForwardIndexAction::DelSeriesInfo,
            _ => ForwardIndexAction::Unknown,
        }
    }
}

impl ForwardIndex {
    pub fn new(path: &PathBuf) -> ForwardIndex {
        ForwardIndex { series_info_set: HashMap::new(),
                       record_writer: record_file::Writer::new(path),
                       record_reader: record_file::Reader::new(path),
                       file_path: path.clone() }
    }

<<<<<<< HEAD
    pub async fn add_series_info_if_not_exists(&mut self, mut series_info: SeriesInfo) -> ForwardIndexResult<()> {
        series_info.update_id();
=======
    pub async fn add_series_info_if_not_exists(&mut self,
                                               series_info: SeriesInfo)
                                               -> ForwardIndexResult<()> {
>>>>>>> bc82335c
        match self.series_info_set.entry(series_info.series_id()) {
            std::collections::hash_map::Entry::Occupied(mut entry) => {
                let mut abs_series_info = entry.get_mut();
                for field_info in series_info.field_infos {
                    let mut flag = false;
                    for abs_field_info in &abs_series_info.abstract_field_infos {
                        if field_info.id == abs_field_info.id {
                            if field_info.value_type == abs_field_info.value_type {
                                flag = true;
                                break;
                            } else {
                                return Err(ForwardIndexError::FieldType);
                            }
                        }
                    }

                    if !flag {
                        let record =
                            self.record_reader
                                .read_one(abs_series_info.pos.to_usize().unwrap())
                                .await
                                .map_err(|err| ForwardIndexError::ReadFile { source: err })?;
                        if record.data_type != ForwardIndexAction::AddSeriesInfo.u8_number() {
                            return Err(ForwardIndexError::Action);
                        }
                        if record.data_version != VERSION {
                            return Err(ForwardIndexError::Version);
                        }
                        let abs_field_info = field_info.to_abstract();
                        let mut origin_series_info = SeriesInfo::decoded(&record.data);
                        origin_series_info.field_infos.push(field_info);
                        let pos = self.record_writer
                                      .write_record(VERSION,
                                                    ForwardIndexAction::AddSeriesInfo.u8_number(),
                                                    &origin_series_info.encode())
                                      .await
                                      .map_err(|err| ForwardIndexError::WriteFile { source: err })?;
                        abs_series_info.pos = pos;
                        abs_series_info.abstract_field_infos.push(abs_field_info);
                    }
                }
            },
            std::collections::hash_map::Entry::Vacant(entry) => {
                let data = series_info.encode();
                let pos =
                    self.record_writer
                        .write_record(VERSION, ForwardIndexAction::AddSeriesInfo.u8_number(), &data)
                        .await
                        .map_err(|err| ForwardIndexError::WriteFile { source: err })?;
                entry.insert(series_info.to_abstract(pos));
            },
        }

        Ok(())
    }

    pub async fn close(&mut self) -> ForwardIndexResult<()> {
        self.record_writer
            .close()
            .await
            .map_err(|err| ForwardIndexError::CloseFile { source: err })
    }

    pub async fn del_series_info(&mut self, series_id: SeriesID) -> ForwardIndexResult<()> {
        match self.series_info_set.entry(series_id) {
            std::collections::hash_map::Entry::Occupied(entry) => {
                self.record_writer
                    .write_record(VERSION,
                                  ForwardIndexAction::DelSeriesInfo.u8_number(),
                                  &series_id.to_le_bytes().to_vec())
                    .await
                    .map_err(|err| ForwardIndexError::WriteFile { source: err })?;
                entry.remove();
                Ok(())
            },
            std::collections::hash_map::Entry::Vacant(entry) => {
                // TODO Err()?
                Ok(())
            },
        }
    }

    pub async fn load_cache_file(&mut self) -> RecordFileResult<()> {
        let mut record_reader = record_file::Reader::new(&self.file_path);
        loop {
            match record_reader.read_record().await {
                Ok(record) => {
                    self.handle_record(record).await;
                },
                Err(_) => {
                    break;
                },
            }
        }
        Ok(())
    }

    async fn handle_record(&mut self, record: Record) {
        if record.data_version != VERSION {
            // TODO warning log
            return;
        }

        match ForwardIndexAction::from(record.data_type) {
            ForwardIndexAction::AddSeriesInfo => {
                let series_info = SeriesInfo::decoded(&record.data);
                let abs_series_info = series_info.to_abstract(record.pos);
                self.series_info_set.insert(abs_series_info.id, abs_series_info);
            },

            ForwardIndexAction::DelSeriesInfo => {
                if record.data.len() != 8 {
                    // TODO warning log
                    return;
                }
                let series_id = u64::from_le_bytes(record.data.try_into().unwrap());
                self.series_info_set.remove(&series_id);
            },
            ForwardIndexAction::Unknown => {
                // TODO warning log
            },
        };
    }
}

impl From<&str> for ForwardIndex {
    fn from(path: &str) -> Self {
        ForwardIndex::new(&PathBuf::from(path))
    }
}

#[derive(Clone)]
pub struct ForwardIndexConfig {
    pub path: PathBuf,
}

impl Default for ForwardIndexConfig {
    fn default() -> Self {
        ForwardIndexConfig {
            path: PathBuf::from("/tmp/test/tskv.fidx")
        }
    }
}
<|MERGE_RESOLUTION|>--- conflicted
+++ resolved
@@ -47,14 +47,8 @@
                        file_path: path.clone() }
     }
 
-<<<<<<< HEAD
     pub async fn add_series_info_if_not_exists(&mut self, mut series_info: SeriesInfo) -> ForwardIndexResult<()> {
         series_info.update_id();
-=======
-    pub async fn add_series_info_if_not_exists(&mut self,
-                                               series_info: SeriesInfo)
-                                               -> ForwardIndexResult<()> {
->>>>>>> bc82335c
         match self.series_info_set.entry(series_info.series_id()) {
             std::collections::hash_map::Entry::Occupied(mut entry) => {
                 let mut abs_series_info = entry.get_mut();
