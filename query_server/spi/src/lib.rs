--- conflicted
+++ resolved
@@ -392,12 +392,6 @@
         source: GenericError,
     },
 
-<<<<<<< HEAD
-    #[snafu(display("Database {} not found.", name))]
-    #[error_code(code = 57)]
-    DatabaseNotFound {
-        name: String,
-=======
     #[error_code(code = 57)]
     #[snafu(display("Invalid prom remote write requeset, error: {}", source))]
     InvalidRemoteWriteReq {
@@ -408,7 +402,12 @@
     #[error_code(code = 58)]
     InvalidTimeWindowParam {
         reason: String,
->>>>>>> 5a70213f
+    },
+
+    #[snafu(display("Database {} not found.", name))]
+    #[error_code(code = 59)]
+    DatabaseNotFound {
+        name: String,
     },
 }
 
