--- conflicted
+++ resolved
@@ -9,7 +9,9 @@
 use line_protocol::{line_protocol_to_lines, Line};
 use protos::kv_service::WritePointsRpcRequest;
 
-use protos::models::{self as fb_models, FieldBuilder, Point, PointArgs, Points, PointsArgs, TagBuilder};
+use protos::models::{
+    self as fb_models, FieldBuilder, Point, PointArgs, Points, PointsArgs, TagBuilder,
+};
 
 use regex::Regex;
 use snafu::ResultExt;
@@ -55,7 +57,10 @@
         Some(v) if !v.is_empty() && v != "0" || v != "false" => http::Response::builder()
             .body(Body::from(format!("{{ \"version\" = {} }}", "0.0.1")))
             .unwrap(),
-        _ => http::Response::builder().status(204).body(Body::empty()).unwrap(),
+        _ => http::Response::builder()
+            .status(204)
+            .body(Body::empty())
+            .unwrap(),
     };
 
     Ok(resp)
@@ -93,8 +98,8 @@
         buffer.extend_from_slice(chunk.as_ref());
     }
     let lines = String::from_utf8(buffer).map_err(|_| Error::NotUtf8)?;
-    let line_protocol_lines =
-        line_protocol_to_lines(&lines, Local::now().timestamp_millis()).context(ParseLineProtocolSnafu)?;
+    let line_protocol_lines = line_protocol_to_lines(&lines, Local::now().timestamp_millis())
+        .context(ParseLineProtocolSnafu)?;
     debug!("Write request: {:?}", line_protocol_lines);
     let points = parse_lines_to_points(&db, &line_protocol_lines)?;
 
@@ -114,7 +119,10 @@
         Err(err) => return Err(Error::ChannelReceive { source: err }),
     };
 
-    let resp = http::Response::builder().status(204).body(Body::empty()).unwrap();
+    let resp = http::Response::builder()
+        .status(204)
+        .body(Body::empty())
+        .unwrap();
     Ok(resp)
 }
 
@@ -166,19 +174,13 @@
             Output::Nil(_) => resp_msg = "sql execute Ok".to_string(),
         }
     }
-<<<<<<< HEAD
-
-    let resp_msg = format!("{}", pretty_format_batches(actual.deref_mut()).unwrap());
-
-    let resp = http::Response::builder().body(Body::from(resp_msg)).unwrap();
-=======
+
     if !actual.is_empty() {
         resp_msg = format!("{}", pretty_format_batches(actual.deref_mut()).unwrap());
     }
     let resp = http::Response::builder()
         .body(Body::from(resp_msg))
         .unwrap();
->>>>>>> 9836ce1f
     Ok(resp)
 }
 
@@ -206,11 +208,7 @@
                             &v[..v.len() - 1]
                                 .parse::<i64>()
                                 .map_err(|e| Error::Syntax {
-<<<<<<< HEAD
-                                    reason: format!("Value '{}' is not valid i64: {}", v, e.to_string()),
-=======
                                     reason: format!("Value '{}' is not valid i64: {}", v, e),
->>>>>>> 9836ce1f
                                 })?
                                 .to_be_bytes(),
                         ),
@@ -222,11 +220,7 @@
                             &v[..v.len() - 1]
                                 .parse::<u64>()
                                 .map_err(|e| Error::Syntax {
-<<<<<<< HEAD
-                                    reason: format!("Value '{}' is not valid u64: {}", v, e.to_string()),
-=======
                                     reason: format!("Value '{}' is not valid u64: {}", v, e),
->>>>>>> 9836ce1f
                                 })?
                                 .to_be_bytes(),
                         ),
@@ -238,26 +232,34 @@
                             &v[..]
                                 .parse::<f64>()
                                 .map_err(|e| Error::Syntax {
-<<<<<<< HEAD
-                                    reason: format!("Value '{}' is not valid f64: {}", v, e.to_string()),
-=======
                                     reason: format!("Value '{}' is not valid f64: {}", v, e),
->>>>>>> 9836ce1f
                                 })?
                                 .to_be_bytes(),
                         ),
                     )
                 }
             } else if STRING_PATTERN.is_match(v) {
-                (fb_models::FieldType::String, fbb.create_vector(v.as_bytes()))
+                (
+                    fb_models::FieldType::String,
+                    fbb.create_vector(v.as_bytes()),
+                )
             } else {
                 let vl = v.to_lowercase();
                 if TRUE_PATTERN.is_match(&vl) {
-                    (fb_models::FieldType::Boolean, fbb.create_vector(&[1_u8][..]))
+                    (
+                        fb_models::FieldType::Boolean,
+                        fbb.create_vector(&[1_u8][..]),
+                    )
                 } else if FALSE_PATTERN.is_match(&vl) {
-                    (fb_models::FieldType::Boolean, fbb.create_vector(&[0_u8][..]))
+                    (
+                        fb_models::FieldType::Boolean,
+                        fbb.create_vector(&[0_u8][..]),
+                    )
                 } else {
-                    (fb_models::FieldType::Unknown, fbb.create_vector(v.as_bytes()))
+                    (
+                        fb_models::FieldType::Unknown,
+                        fbb.create_vector(v.as_bytes()),
+                    )
                 }
             };
             let mut field_builder = FieldBuilder::new(&mut fbb);
